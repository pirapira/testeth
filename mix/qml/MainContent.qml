import QtQuick 2.2
import QtQuick.Controls 1.1
import QtQuick.Layouts 1.0
import QtQuick.Controls.Styles 1.1
import CodeEditorExtensionManager 1.0
import Qt.labs.settings 1.0

Rectangle {

	objectName: "mainContent"
	signal keyPressed(variant event)
	focus: true
	Keys.enabled: true
	Keys.onPressed:
	{
		root.keyPressed(event.key);
	}
	anchors.fill: parent
	id: root

<<<<<<< HEAD
	property alias rightViewVisible : rightView.visible
	property alias webViewVisible : webPreview.visible

	function toggleRightView() {
=======
	onWidthChanged:
	{
		if (rightView.visible)
			contentView.width = parent.width - projectList.width - rightView.width;
		else
			contentView.width = parent.width - projectList.width;
	}

	function toggleRightView()
	{
>>>>>>> ac916f64
		if (!rightView.visible)
			rightView.show();
		else
			rightView.hide();
	}

	function ensureRightView() {
		if (!rightView.visible)
			rightView.show();
	}

	function hideRightView() {
		if (rightView.visible)
			rightView.hide();
	}

<<<<<<< HEAD
	function toggleWebPreview() {
		webPreview.visible = !webPreview.visible;
=======
	function rightViewVisible()
	{
		return rightView.visible;
>>>>>>> ac916f64
	}

	CodeEditorExtensionManager {
		headerView: headerPaneTabs;
		rightView: rightPaneTabs;
	}

	GridLayout
	{
		anchors.fill: parent
		rows: 2
		flow: GridLayout.TopToBottom
		columnSpacing: 0
		rowSpacing: 0
		Rectangle {
			width: parent.width
			height: 50
			Layout.row: 0
			Layout.fillWidth: true
			Layout.preferredHeight: 50
			id: headerView
			Rectangle
			{
				gradient: Gradient {
					GradientStop { position: 0.0; color: "#f1f1f1" }
					GradientStop { position: 1.0; color: "#d9d7da" }
				}
				id: headerPaneContainer
				anchors.fill: parent
				TabView {
					id: headerPaneTabs
					tabsVisible: false
					antialiasing: true
					anchors.fill: parent
					style: TabViewStyle {
						frameOverlap: 1
						tab: Rectangle {}
						frame: Rectangle { color: "transparent" }
					}
				}
			}
		}

		Rectangle {
			Layout.fillWidth: true
			Layout.preferredHeight: root.height - headerView.height;

			Settings {
				id: splitSettings
				property alias projectWidth: projectList.width
				property alias contentViewWidth: contentView.width
				property alias rightViewWidth: rightView.width
			}

			ProjectList	{
				anchors.left: parent.left
				id: projectList
				width: 200
				height: parent.height
				Layout.minimumWidth: 200
			}

			Splitter
			{
				id: resizeLeft
				itemToStick: projectList
				itemMinimumWidth: projectList.Layout.minimumWidth
				direction: "right"
				brother: contentView
				color: "#a2a2a2"
			}

			Rectangle {
				anchors.left: projectList.right
				id: contentView
				width: parent.width - projectList.width
				height: parent.height
				SplitView {
					anchors.fill: parent
					orientation: Qt.Vertical
					CodeEditorView {
						height: parent.height * 0.6
						anchors.top: parent.top
						Layout.fillWidth: true
						Layout.fillHeight: true
					}
					WebPreview {
						id: webPreview
						height: parent.height * 0.4
						Layout.fillWidth: true
					}
				}
			}

			Splitter
			{
				id: resizeRight
				visible: false;
				itemToStick: rightView
				itemMinimumWidth: rightView.Layout.minimumWidth
				direction: "left"
				brother: contentView
				color: "#a2a2a2"
			}

			Rectangle {
				visible: false;
				id: rightView;

				Keys.onEscapePressed: hide()

				function show() {
					visible = true;
					resizeRight.visible = true;
					contentView.width = parent.width - projectList.width - rightView.width;
				}

				function hide() {
					resizeRight.visible = false;
					visible = false;
					contentView.width = parent.width - projectList.width;
				}

				height: parent.height;
				width: 515
				Layout.minimumWidth: 515
				anchors.right: parent.right
				Rectangle {
					anchors.fill: parent;
					id: rightPaneView
					TabView {
						id: rightPaneTabs
						tabsVisible: true
						antialiasing: true
						anchors.fill: parent
						style: TabViewStyle {
							frameOverlap: 1
							tabBar:
								Rectangle {
									color: "#ededed"
									id: background
								}
							tab: Rectangle {
								color: "#ededed"
								implicitWidth: 80
								implicitHeight: 20
								radius: 2
								Text {
									anchors.centerIn: parent
									text: styleData.title
									color: styleData.selected ? "#7da4cd" : "#202020"
								}
							}
							frame: Rectangle {
							}
						}
					}
				}
			}
		}
	}
}



<|MERGE_RESOLUTION|>--- conflicted
+++ resolved
@@ -18,12 +18,9 @@
 	anchors.fill: parent
 	id: root
 
-<<<<<<< HEAD
 	property alias rightViewVisible : rightView.visible
 	property alias webViewVisible : webPreview.visible
 
-	function toggleRightView() {
-=======
 	onWidthChanged:
 	{
 		if (rightView.visible)
@@ -32,9 +29,7 @@
 			contentView.width = parent.width - projectList.width;
 	}
 
-	function toggleRightView()
-	{
->>>>>>> ac916f64
+	function toggleRightView() {
 		if (!rightView.visible)
 			rightView.show();
 		else
@@ -51,14 +46,12 @@
 			rightView.hide();
 	}
 
-<<<<<<< HEAD
 	function toggleWebPreview() {
 		webPreview.visible = !webPreview.visible;
-=======
-	function rightViewVisible()
-	{
+	}
+
+	function rightViewVisible()	{
 		return rightView.visible;
->>>>>>> ac916f64
 	}
 
 	CodeEditorExtensionManager {
