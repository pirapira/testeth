/*
	This file is part of cpp-ethereum.

	cpp-ethereum is free software: you can redistribute it and/or modify
	it under the terms of the GNU General Public License as published by
	the Free Software Foundation, either version 3 of the License, or
	(at your option) any later version.

	cpp-ethereum is distributed in the hope that it will be useful,
	but WITHOUT ANY WARRANTY; without even the implied warranty of
	MERCHANTABILITY or FITNESS FOR A PARTICULAR PURPOSE.  See the
	GNU General Public License for more details.

	You should have received a copy of the GNU General Public License
	along with cpp-ethereum.  If not, see <http://www.gnu.org/licenses/>.
*/
/** @file QContractDefinition.cpp
 * @author Yann yann@ethdev.com
 * @date 2014
 */

#include <QObject>
#include <libsolidity/CompilerStack.h>
#include <libsolidity/AST.h>
#include <libsolidity/Scanner.h>
#include <libsolidity/Parser.h>
#include <libsolidity/Scanner.h>
#include <libsolidity/NameAndTypeResolver.h>
#include "AppContext.h"
#include "QContractDefinition.h"
using namespace dev::solidity;
using namespace dev::mix;

QContractDefinition::QContractDefinition(dev::solidity::ContractDefinition const* _contract): QBasicNodeDefinition(_contract)
{
	if (_contract->getConstructor() != nullptr)
	{
		FunctionDescription desc(_contract->getConstructor());
		m_constructor = new QFunctionDefinition(desc);
	}
	else
		m_constructor = new QFunctionDefinition();

<<<<<<< HEAD
	auto interfaceFunctions = _contract->getInterfaceFunctions();
	unsigned i = 0;
	for (auto it = interfaceFunctions.cbegin(); it != interfaceFunctions.cend(); ++it, ++i)
		m_functions.append(new QFunctionDefinition(it->second, i));
}


QFunctionDefinition* QContractDefinition::getFunction(dev::FixedHash<4> _hash)
{
	for (auto const& f: m_functions)
		if (f->hash() == _hash)
			return f;

	return nullptr;
}
=======
	for (auto const& it: _contract->getInterfaceFunctions())
		m_functions.append(new QFunctionDefinition(it.second));}
>>>>>>> da414f8d
<|MERGE_RESOLUTION|>--- conflicted
+++ resolved
@@ -41,12 +41,8 @@
 	else
 		m_constructor = new QFunctionDefinition();
 
-<<<<<<< HEAD
-	auto interfaceFunctions = _contract->getInterfaceFunctions();
-	unsigned i = 0;
-	for (auto it = interfaceFunctions.cbegin(); it != interfaceFunctions.cend(); ++it, ++i)
-		m_functions.append(new QFunctionDefinition(it->second, i));
-}
+	for (auto const& it: _contract->getInterfaceFunctions())
+		m_functions.append(new QFunctionDefinition(it.second));}
 
 
 QFunctionDefinition* QContractDefinition::getFunction(dev::FixedHash<4> _hash)
@@ -56,8 +52,4 @@
 			return f;
 
 	return nullptr;
-}
-=======
-	for (auto const& it: _contract->getInterfaceFunctions())
-		m_functions.append(new QFunctionDefinition(it.second));}
->>>>>>> da414f8d
+}