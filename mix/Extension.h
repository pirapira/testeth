/*
	This file is part of cpp-ethereum.
	cpp-ethereum is free software: you can redistribute it and/or modify
	it under the terms of the GNU General Public License as published by
	the Free Software Foundation, either version 3 of the License, or
	(at your option) any later version.
	cpp-ethereum is distributed in the hope that it will be useful,
	but WITHOUT ANY WARRANTY; without even the implied warranty of
	MERCHANTABILITY or FITNESS FOR A PARTICULAR PURPOSE.  See the
	GNU General Public License for more details.
	You should have received a copy of the GNU General Public License
	along with cpp-ethereum.  If not, see <http://www.gnu.org/licenses/>.
*/
/** @file Extension.h
 * @author Yann yann@ethdev.com
 * @date 2014
 * Ethereum IDE client.
 */

#pragma once

#include <QApplication>
#include <QQmlComponent>

class QQmlApplicationEngine;

namespace dev
{
namespace mix
{

class AppContext;

enum ExtensionDisplayBehavior
{
	Tab,
	RightTab,
	ModalDialog
};


class Extension: public QObject
{
	Q_OBJECT

public:
<<<<<<< HEAD
	Extension(AppContext* _context);
	Extension(AppContext* _context, ExtensionDisplayBehavior _displayBehavior);
=======
	Extension();
	Extension(ExtensionDisplayBehavior _displayBehavior);
	/// Return the QML url of the view to display.
>>>>>>> c6b6fddd
	virtual QString contentUrl() const { return ""; }
	/// Return the title of this extension.
	virtual QString title() const { return ""; }
	/// Initialize extension.
	virtual void start() const {}
	/// Add the view define in contentUrl() in the _view QObject.
	void addContentOn(QObject* _view);
	/// Add the view define in contentUrl() in the _view QObject (_view has to be a tab).
	void addTabOn(QObject* _view);
	/// Modify the display behavior of this extension.
	void setDisplayBehavior(ExtensionDisplayBehavior _displayBehavior) { m_displayBehavior = _displayBehavior; }
	/// Get the display behavior of thi extension.
	ExtensionDisplayBehavior getDisplayBehavior() { return m_displayBehavior; }

protected:
	QObject* m_view;
	ExtensionDisplayBehavior m_displayBehavior;
	AppContext* m_ctx;
	QQmlApplicationEngine* m_appEngine;

private:
	void init(AppContext* _context);
};

}
}<|MERGE_RESOLUTION|>--- conflicted
+++ resolved
@@ -44,14 +44,9 @@
 	Q_OBJECT
 
 public:
-<<<<<<< HEAD
 	Extension(AppContext* _context);
 	Extension(AppContext* _context, ExtensionDisplayBehavior _displayBehavior);
-=======
-	Extension();
-	Extension(ExtensionDisplayBehavior _displayBehavior);
 	/// Return the QML url of the view to display.
->>>>>>> c6b6fddd
 	virtual QString contentUrl() const { return ""; }
 	/// Return the title of this extension.
 	virtual QString title() const { return ""; }
