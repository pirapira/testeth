--- conflicted
+++ resolved
@@ -82,13 +82,11 @@
 
 	WriteGuard l(x_state);
 	Guard fl(x_filtersWatches);
-<<<<<<< HEAD
-=======
+
 	m_filters.clear();
 	for (auto& i: m_specialFilters)
 		i.second.clear();
 	m_watches.clear();
->>>>>>> 94579c60
 
 	m_stateDB = OverlayDB();
 	SecureTrieDB<Address, MemoryDB> accountState(&m_stateDB);
@@ -258,37 +256,15 @@
 		if (t.isCreation() && _state.code(d.contractAddress).empty())
 			BOOST_THROW_EXCEPTION(OutOfGas() << errinfo_comment("Not enough gas for contract deployment"));
 		d.gasUsed = er.gasUsed + er.gasRefunded + er.gasForDeposit + c_callStipend;
-<<<<<<< HEAD
 		LocalisedLogEntries logs;
 		TransactionReceipt const& tr = _state.receipt(_state.pending().size() - 1);
 
-		auto trHash = _state.pending().at(_state.pending().size() - 1).sha3();
+		//auto trHash = _state.pending().at(_state.pending().size() - 1).sha3();
 		LogEntries le = tr.log();
 		if (le.size())
 			for (unsigned j = 0; j < le.size(); ++j)
-				logs.insert(logs.begin(), LocalisedLogEntry(le[j], bc().number() + 1, trHash));
+				logs.insert(logs.begin(), LocalisedLogEntry(le[j]));
 		d.logs =  logs;
-=======
-		// collect watches
-		h256Set changed;
-		Guard l(x_filtersWatches);
-		for (std::pair<h256 const, eth::InstalledFilter>& i: m_filters)
-			if (compareBlockHashes(i.second.filter.latest(), bc().currentHash()) > 0)
-			{
-				// acceptable number.
-				auto m = i.second.filter.matches(_state.receipt(_state.pending().size() - 1));
-				if (m.size())
-				{
-					// filter catches them
-					for (LogEntry const& l: m)
-						i.second.changes.push_back(LocalisedLogEntry(l));
-					changed.insert(i.first);
-				}
-			}
-		changed.insert(dev::eth::PendingChangedFilter);
-		m_specialFilters.at(dev::eth::PendingChangedFilter).push_back(t.sha3());
-		noteChanged(changed);
->>>>>>> 94579c60
 	}
 	WriteGuard l(x_executions);
 	m_executions.emplace_back(std::move(d));
@@ -302,12 +278,7 @@
 	bc().import(m_state.blockData(), m_state.db(), ImportRequirements::Default & ~ImportRequirements::ValidNonce);
 	m_state.sync(bc());
 	m_startState = m_state;
-<<<<<<< HEAD
 	h256Set changed { dev::eth::PendingChangedFilter, dev::eth::ChainChangedFilter };
-=======
-	h256Set changed { dev::eth::ChainChangedFilter };
-	noteChanged(changed);
->>>>>>> 94579c60
 }
 
 ExecutionResult MixClient::lastExecution() const
@@ -394,26 +365,6 @@
 	return lastExecution().result;
 }
 
-<<<<<<< HEAD
-=======
-void MixClient::noteChanged(h256Set const& _filters)
-{
-	for (auto& i: m_watches)
-		if (_filters.count(i.second.id))
-		{
-			if (m_filters.count(i.second.id))
-				i.second.changes += m_filters.at(i.second.id).changes;
-			else if (m_specialFilters.count(i.second.id))
-				for (h256 const& hash: m_specialFilters.at(i.second.id))
-					i.second.changes.push_back(LocalisedLogEntry(SpecialLogEntry, hash));
-		}
-	for (auto& i: m_filters)
-		i.second.changes.clear();
-	for (auto& i: m_specialFilters)
-		i.second.clear();
-}
-
->>>>>>> 94579c60
 eth::BlockInfo MixClient::blockInfo() const
 {
 	ReadGuard l(x_state);
