function(eth_apply TARGET REQUIRED SUBMODULE)

	set(UTILS_DIR "${ETH_CMAKE_DIR}/../utils" CACHE PATH "The path to utils libraries directory")
    set(UTILS_BUILD_DIR_NAME "build" CACHE STRING "Utils build directory name")
    set(UTILS_BUILD_DIR "${UTILS_DIR}/${UTILS_BUILD_DIR_NAME}")
    set(CMAKE_LIBRARY_PATH ${UTILS_BUILD_DIR} ${CMAKE_LIBRARY_PATH})

	find_package(Utils)

	target_include_directories(${TARGET} SYSTEM BEFORE PUBLIC ${Utils_INCLUDE_DIRS})

	if (${SUBMODULE} STREQUAL "secp256k1")
<<<<<<< HEAD
		eth_use(${TARGET} ${REQUIRED} Gmp)
=======
		if (NOT EMSCRIPTEN)
			eth_use(${EXECUTABLE} ${REQUIRED} Gmp)
		endif()
>>>>>>> f1827dd5
		target_link_libraries(${TARGET} ${Utils_SECP256K1_LIBRARIES})
		target_compile_definitions(${TARGET} PUBLIC ETH_HAVE_SECP256K1)
	endif()

	if (${SUBMODULE} STREQUAL "scrypt")
		target_link_libraries(${TARGET} ${Utils_SCRYPT_LIBRARIES})
	endif()

endfunction()<|MERGE_RESOLUTION|>--- conflicted
+++ resolved
@@ -10,13 +10,9 @@
 	target_include_directories(${TARGET} SYSTEM BEFORE PUBLIC ${Utils_INCLUDE_DIRS})
 
 	if (${SUBMODULE} STREQUAL "secp256k1")
-<<<<<<< HEAD
-		eth_use(${TARGET} ${REQUIRED} Gmp)
-=======
 		if (NOT EMSCRIPTEN)
-			eth_use(${EXECUTABLE} ${REQUIRED} Gmp)
+			eth_use(${TARGET} ${REQUIRED} Gmp)
 		endif()
->>>>>>> f1827dd5
 		target_link_libraries(${TARGET} ${Utils_SECP256K1_LIBRARIES})
 		target_compile_definitions(${TARGET} PUBLIC ETH_HAVE_SECP256K1)
 	endif()
