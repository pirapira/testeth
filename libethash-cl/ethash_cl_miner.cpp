--- conflicted
+++ resolved
@@ -195,70 +195,35 @@
 	// get all platforms
 	try
 	{
-<<<<<<< HEAD
 		std::vector<cl::Platform> platforms;
 		cl::Platform::get(&platforms);
 		if (platforms.empty())
 		{
-			cout << "No OpenCL platforms found." << endl;
+			ETHCL_LOG("No OpenCL platforms found.");
 			return false;
 		}
-=======
-		ETHCL_LOG("No OpenCL platforms found.");
-		return false;
-	}
-
-	// use selected platform
->>>>>>> c8856355
 
 		// use selected platform
 		_platformId = std::min<unsigned>(_platformId, platforms.size() - 1);
-
-<<<<<<< HEAD
-		cout << "Using platform: " << platforms[_platformId].getInfo<CL_PLATFORM_NAME>().c_str() << endl;
+		ETHCL_LOG("Using platform: " << platforms[_platformId].getInfo<CL_PLATFORM_NAME>().c_str());
 
 		// get GPU device of the default platform
 		std::vector<cl::Device> devices;
 		platforms[_platformId].getDevices(CL_DEVICE_TYPE_ALL, &devices);
 		if (devices.empty())
 		{
-			cout << "No OpenCL devices found." << endl;
+			ETHCL_LOG("No OpenCL devices found.");
 			return false;
 		}
 
 		// use selected device
 		cl::Device& device = devices[std::min<unsigned>(_deviceId, devices.size() - 1)];
 		std::string device_version = device.getInfo<CL_DEVICE_VERSION>();
-		cout << "Using device: " << device.getInfo<CL_DEVICE_NAME>().c_str() << "(" << device_version.c_str() << ")" << endl;
-=======
-	ETHCL_LOG("Using platform: " << platforms[_platformId].getInfo<CL_PLATFORM_NAME>().c_str());
-
-	// get GPU device of the default platform
-	std::vector<cl::Device> devices;
-	platforms[_platformId].getDevices(CL_DEVICE_TYPE_ALL, &devices);
-	if (devices.empty())
-	{
-		ETHCL_LOG("No OpenCL devices found.");
-		return false;
-	}
-
-	// use selected device
-	cl::Device& device = devices[std::min<unsigned>(_deviceId, devices.size() - 1)];
-	std::string device_version = device.getInfo<CL_DEVICE_VERSION>();
-	ETHCL_LOG("Using device: " << device.getInfo<CL_DEVICE_NAME>().c_str() << "(" << device_version.c_str() << ")");
-
-	if (strncmp("OpenCL 1.0", device_version.c_str(), 10) == 0)
-	{
-		ETHCL_LOG("OpenCL 1.0 is not supported.");
-		return false;
-	}
-	if (strncmp("OpenCL 1.1", device_version.c_str(), 10) == 0)
-		m_opencl_1_1 = true;
->>>>>>> c8856355
+		ETHCL_LOG("Using device: " << device.getInfo<CL_DEVICE_NAME>().c_str() << "(" << device_version.c_str() << ")");
 
 		if (strncmp("OpenCL 1.0", device_version.c_str(), 10) == 0)
 		{
-			cout << "OpenCL 1.0 is not supported." << endl;
+			ETHCL_LOG("OpenCL 1.0 is not supported.");
 			return false;
 		}
 		if (strncmp("OpenCL 1.1", device_version.c_str(), 10) == 0)
@@ -363,34 +328,9 @@
 	}
 	catch (cl::Error err)
 	{
-<<<<<<< HEAD
-		std::cout << err.what() << "(" << err.err() << ")" << std::endl;
-=======
-		ETHCL_LOG(program.getBuildInfo<CL_PROGRAM_BUILD_LOG>(device).c_str());
+		ETHCL_LOG(err.what() << "(" << err.err() << ")");
 		return false;
 	}
-	m_hash_kernel = cl::Kernel(program, "ethash_hash");
-	m_search_kernel = cl::Kernel(program, "ethash_search");
-
-	// create buffer for dag
-	m_dag = cl::Buffer(m_context, CL_MEM_READ_ONLY, _dagSize);
-	
-	// create buffer for header
-	m_header = cl::Buffer(m_context, CL_MEM_READ_ONLY, 32);
-
-	// compute dag on CPU
-	try {
-		m_queue.enqueueWriteBuffer(m_dag, CL_TRUE, 0, _dagSize, _dag);
-	}
-	catch (...)
-	{
-		// didn't work. shitty driver. try allocating in CPU RAM and manually memcpying it.
-		void* dag_ptr = m_queue.enqueueMapBuffer(m_dag, true, m_opencl_1_1 ? CL_MAP_WRITE : CL_MAP_WRITE_INVALIDATE_REGION, 0, _dagSize);
-		memcpy(dag_ptr, _dag, _dagSize);
-		m_queue.enqueueUnmapMemObject(m_dag, dag_ptr);
->>>>>>> c8856355
-	}
-
 	return true;
 }
 
