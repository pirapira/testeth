/*
	This file is part of cpp-ethereum.

	cpp-ethereum is free software: you can redistribute it and/or modify
	it under the terms of the GNU General Public License as published by
	the Free Software Foundation, either version 3 of the License, or
	(at your option) any later version.

	cpp-ethereum is distributed in the hope that it will be useful,
	but WITHOUT ANY WARRANTY; without even the implied warranty of
	MERCHANTABILITY or FITNESS FOR A PARTICULAR PURPOSE.  See the
	GNU General Public License for more details.

	You should have received a copy of the GNU General Public License
	along with cpp-ethereum.  If not, see <http://www.gnu.org/licenses/>.
*/
/** @file main.cpp
 * @author Gav Wood <i@gavwood.com>
 * @date 2014
 * Ethereum client.
 */

#include <thread>
#include <chrono>
#include <fstream>
#include <iostream>
#include <signal.h>
#include <boost/algorithm/string.hpp>
#include <boost/algorithm/string/trim_all.hpp>
#include <libdevcrypto/FileSystem.h>
#include <libevmcore/Instruction.h>
#include <libevm/VM.h>
#include <libevm/VMFactory.h>
#include <libethereum/All.h>
#include <libwebthree/WebThree.h>
#if ETH_READLINE
#include <readline/readline.h>
#include <readline/history.h>
#endif
#if ETH_JSONRPC
#include <libweb3jsonrpc/WebThreeStubServer.h>
#include <jsonrpccpp/server/connectors/httpserver.h>
#endif
#include "BuildInfo.h"
using namespace std;
using namespace dev;
using namespace dev::p2p;
using namespace dev::eth;
using namespace boost::algorithm;
using dev::eth::Instruction;

#undef RETURN

bool isTrue(std::string const& _m)
{
	return _m == "on" || _m == "yes" || _m == "true" || _m == "1";
}

bool isFalse(std::string const& _m)
{
	return _m == "off" || _m == "no" || _m == "false" || _m == "0";
}

void interactiveHelp()
{
	cout
		<< "Commands:" << endl
		<< "    netstart <port>  Starts the network subsystem on a specific port." << endl
		<< "    netstop  Stops the network subsystem." << endl
		<< "    jsonstart <port>  Starts the JSON-RPC server." << endl
		<< "    jsonstop  Stops the JSON-RPC server." << endl
		<< "    connect <addr> <port>  Connects to a specific peer." << endl
		<< "    verbosity (<level>)  Gets or sets verbosity level." << endl
		<< "    minestart  Starts mining." << endl
		<< "    minestop  Stops mining." << endl
		<< "    mineforce <enable>  Forces mining, even when there are no transactions." << endl
		<< "    address  Gives the current address." << endl
		<< "    secret  Gives the current secret" << endl
		<< "    block  Gives the current block height." << endl
		<< "    balance  Gives the current balance." << endl
		<< "    transact  Execute a given transaction." << endl
		<< "    send  Execute a given transaction with current secret." << endl
		<< "    contract  Create a new contract with current secret." << endl
		<< "    peers  List the peers that are connected" << endl
		<< "    listAccounts  List the accounts on the network." << endl
		<< "    listContracts  List the contracts on the network." << endl
		<< "    setSecret <secret>  Set the secret to the hex secret key." <<endl
		<< "    setAddress <addr>  Set the coinbase (mining payout) address." <<endl
		<< "    exportConfig <path>  Export the config (.RLP) to the path provided." <<endl
		<< "    importConfig <path>  Import the config (.RLP) from the path provided." <<endl
		<< "    inspect <contract>  Dumps a contract to <APPDATA>/<contract>.evm." << endl
		<< "    dumptrace <block> <index> <filename> <format>  Dumps a transaction trace" << endl << "to <filename>. <format> should be one of pretty, standard, standard+." << endl
		<< "    dumpreceipt <block> <index>  Dumps a transation receipt." << endl
		<< "    exit  Exits the application." << endl;
}

void help()
{
	cout
        << "Usage eth [OPTIONS] <remote-host>" << endl
        << "Options:" << endl
        << "    -a,--address <addr>  Set the coinbase (mining payout) address to addr (default: auto)." << endl
		<< "    -b,--bootstrap  Connect to the default Ethereum peerserver." << endl
        << "    -c,--client-name <name>  Add a name to your client's version string (default: blank)." << endl
        << "    -d,--db-path <path>  Load database from path (default:  ~/.ethereum " << endl
        << "                         <APPDATA>/Etherum or Library/Application Support/Ethereum)." << endl
		<< "    -f,--force-mining  Mine even when there are no transaction to mine (Default: off)" << endl
		<< "    -h,--help  Show this help message and exit." << endl
        << "    -i,--interactive  Enter interactive mode (default: non-interactive)." << endl
#if ETH_JSONRPC
		<< "    -j,--json-rpc  Enable JSON-RPC server (default: off)." << endl
		<< "    --json-rpc-port  Specify JSON-RPC server port (implies '-j', default: 8080)." << endl
#endif
        << "    -l,--listen <port>  Listen on the given port for incoming connected (default: 30303)." << endl
		<< "    -m,--mining <on/off/number>  Enable mining, optionally for a specified number of blocks (Default: off)" << endl
		<< "    -n,--upnp <on/off>  Use upnp for NAT (default: on)." << endl
		<< "    -L,--local-networking Use peers whose addresses are local." << endl
		<< "    -o,--mode <full/peer>  Start a full node or a peer node (Default: full)." << endl
        << "    -p,--port <port>  Connect to remote port (default: 30303)." << endl
        << "    -r,--remote <host>  Connect to remote host (default: none)." << endl
        << "    -s,--secret <secretkeyhex>  Set the secret key for use with send command (default: auto)." << endl
		<< "    -t,--miners <number>  Number of mining threads to start (Default: " << thread::hardware_concurrency() << ")" << endl
        << "    -u,--public-ip <ip>  Force public ip to given (default; auto)." << endl
        << "    -v,--verbosity <0 - 9>  Set the log verbosity from 0 to 9 (Default: 8)." << endl
        << "    -x,--peers <number>  Attempt to connect to given number of peers (Default: 5)." << endl
        << "    -V,--version  Show the version and exit." << endl
#if ETH_EVMJIT
		<< "    --jit  Use EVM JIT (default: off)." << endl
#endif
		;
        exit(0);
}

string credits(bool _interactive = false)
{
	std::ostringstream cout;
	cout
		<< "Ethereum (++) " << dev::Version << endl
		<< "  Code by Gav Wood, (c) 2013, 2014." << endl
		<< "  Based on a design by Vitalik Buterin." << endl << endl;

	if (_interactive)
	{
		cout << "Type 'netstart 30303' to start networking" << endl;
		cout << "Type 'connect " << Host::pocHost() << " 30303' to connect" << endl;
		cout << "Type 'exit' to quit" << endl << endl;
	}
	return cout.str();
}

void version()
{
	cout << "eth version " << dev::Version << endl;
	cout << "Network protocol version: " << dev::eth::c_protocolVersion << endl;
	cout << "Client database version: " << dev::eth::c_databaseVersion << endl;
	cout << "Build: " << DEV_QUOTED(ETH_BUILD_PLATFORM) << "/" << DEV_QUOTED(ETH_BUILD_TYPE) << endl;
	exit(0);
}

Address c_config = Address("ccdeac59d35627b7de09332e819d5159e7bb7250");
string pretty(h160 _a, dev::eth::State _st)
{
	string ns;
	h256 n;
	if (h160 nameReg = (u160)_st.storage(c_config, 0))
		n = _st.storage(nameReg, (u160)(_a));
	if (n)
	{
		std::string s((char const*)n.data(), 32);
		if (s.find_first_of('\0') != string::npos)
			s.resize(s.find_first_of('\0'));
		ns = " " + s;
	}
	return ns;
}

bool g_exit = false;

void sighandler(int)
{
	g_exit = true;
}

enum class NodeMode
{
	PeerServer,
	Full
};

int main(int argc, char** argv)
{
	unsigned short listenPort = 30303;
	string remoteHost;
	unsigned short remotePort = 30303;
	string dbPath;
	unsigned mining = ~(unsigned)0;
	NodeMode mode = NodeMode::Full;
	unsigned peers = 5;
	int miners = -1;
	bool interactive = false;
#if ETH_JSONRPC
	int jsonrpc = -1;
#endif
	string publicIP;
	bool bootstrap = false;
	bool upnp = true;
	bool useLocal = false;
	bool forceMining = false;
	bool jit = false;
	string clientName;

	// Init defaults
	Defaults::get();

	// Our address.
	KeyPair us = KeyPair::create();
	Address coinbase = us.address();

	string configFile = getDataDir() + "/config.rlp";
	bytes b = contents(configFile);
	if (b.size())
	{
		RLP config(b);
		us = KeyPair(config[0].toHash<Secret>());
		coinbase = config[1].toHash<Address>();
	}
	else
	{
		RLPStream config(2);
		config << us.secret() << coinbase;
		writeFile(configFile, config.out());
	}

	for (int i = 1; i < argc; ++i)
	{
		string arg = argv[i];
		if ((arg == "-l" || arg == "--listen" || arg == "--listen-port") && i + 1 < argc)
			listenPort = (short)atoi(argv[++i]);
		else if ((arg == "-u" || arg == "--public-ip" || arg == "--public") && i + 1 < argc)
			publicIP = argv[++i];
		else if ((arg == "-r" || arg == "--remote") && i + 1 < argc)
			remoteHost = argv[++i];
		else if ((arg == "-p" || arg == "--port") && i + 1 < argc)
			remotePort = (short)atoi(argv[++i]);
		else if ((arg == "-n" || arg == "--upnp") && i + 1 < argc)
		{
			string m = argv[++i];
			if (isTrue(m))
				upnp = true;
			else if (isFalse(m))
				upnp = false;
			else
			{
				cerr << "Invalid -n/--upnp option: " << m << endl;
				return -1;
			}
		}
		else if (arg == "-L" || arg == "--local-networking")
			useLocal = true;
		else if ((arg == "-c" || arg == "--client-name") && i + 1 < argc)
			clientName = argv[++i];
		else if ((arg == "-a" || arg == "--address" || arg == "--coinbase-address") && i + 1 < argc)
		{
			try
			{
				coinbase = h160(fromHex(argv[++i], ThrowType::Throw));
			}
			catch (BadHexCharacter& _e)
			{
				cwarn << "invalid hex character, coinbase rejected";
				cwarn << boost::diagnostic_information(_e);
				break;
			}
			catch (...)
			{
				cwarn << "coinbase rejected";
				break;
			}
		}
		else if ((arg == "-s" || arg == "--secret") && i + 1 < argc)
			us = KeyPair(h256(fromHex(argv[++i])));
		else if ((arg == "-d" || arg == "--path" || arg == "--db-path") && i + 1 < argc)
			dbPath = argv[++i];
		else if ((arg == "-m" || arg == "--mining") && i + 1 < argc)
		{
			string m = argv[++i];
			if (isTrue(m))
				mining = ~(unsigned)0;
			else if (isFalse(m))
				mining = 0;
			else
				try {
					mining = stoi(m);
				}
				catch (...) {
					cerr << "Unknown -m/--mining option: " << m << endl;
					return -1;
				}
		}
		else if (arg == "-b" || arg == "--bootstrap")
			bootstrap = true;
		else if (arg == "-f" || arg == "--force-mining")
			forceMining = true;
		else if (arg == "-i" || arg == "--interactive")
			interactive = true;
#if ETH_JSONRPC
		else if ((arg == "-j" || arg == "--json-rpc"))
			jsonrpc = jsonrpc == -1 ? 8080 : jsonrpc;
		else if (arg == "--json-rpc-port" && i + 1 < argc)
			jsonrpc = atoi(argv[++i]);
#endif
		else if ((arg == "-v" || arg == "--verbosity") && i + 1 < argc)
			g_logVerbosity = atoi(argv[++i]);
		else if ((arg == "-x" || arg == "--peers") && i + 1 < argc)
			peers = atoi(argv[++i]);
		else if ((arg == "-t" || arg == "--miners") && i + 1 < argc)
			miners = atoi(argv[++i]);
		else if ((arg == "-o" || arg == "--mode") && i + 1 < argc)
		{
			string m = argv[++i];
			if (m == "full")
				mode = NodeMode::Full;
			else if (m == "peer")
				mode = NodeMode::PeerServer;
			else
			{
				cerr << "Unknown mode: " << m << endl;
				return -1;
			}
		}
		else if (arg == "--jit")
		{
#if ETH_EVMJIT
			jit = true;
#else
			cerr << "EVM JIT not enabled" << endl;
			return -1;
#endif
		}
		else if (arg == "-h" || arg == "--help")
			help();
		else if (arg == "-V" || arg == "--version")
			version();
		else
			remoteHost = argv[i];
	}

	if (!clientName.empty())
		clientName += "/";

	cout << credits();

	VMFactory::setKind(jit ? VMKind::JIT : VMKind::Interpreter);
	NetworkPreferences netPrefs(listenPort, publicIP, upnp, useLocal);
	auto nodesState = contents((dbPath.size() ? dbPath : getDataDir()) + "/network.rlp");
	dev::WebThreeDirect web3(
		"Ethereum(++)/" + clientName + "v" + dev::Version + "/" DEV_QUOTED(ETH_BUILD_TYPE) "/" DEV_QUOTED(ETH_BUILD_PLATFORM) + (jit ? "/JIT" : ""),
		dbPath,
		false,
		mode == NodeMode::Full ? set<string>{"eth", "shh"} : set<string>(),
		netPrefs,
<<<<<<< HEAD
		&nodesState);
=======
		miners
		);
>>>>>>> a5b758e7
	web3.setIdealPeerCount(peers);
	eth::Client* c = mode == NodeMode::Full ? web3.ethereum() : nullptr;

	if (c)
	{
		c->setForceMining(forceMining);
		c->setAddress(coinbase);
	}

	cout << "Address: " << endl << toHex(us.address().asArray()) << endl;
	web3.startNetwork();

	if (bootstrap)
		web3.connect(Host::pocHost());
	if (remoteHost.size())
		web3.connect(remoteHost, remotePort);

#if ETH_JSONRPC
	shared_ptr<WebThreeStubServer> jsonrpcServer;
	unique_ptr<jsonrpc::AbstractServerConnector> jsonrpcConnector;
	if (jsonrpc > -1)
	{
		jsonrpcConnector = unique_ptr<jsonrpc::AbstractServerConnector>(new jsonrpc::HttpServer(jsonrpc));
		jsonrpcServer = shared_ptr<WebThreeStubServer>(new WebThreeStubServer(*jsonrpcConnector.get(), web3, vector<KeyPair>({us})));
		jsonrpcServer->setIdentities({us});
		jsonrpcServer->StartListening();
	}
#endif

	signal(SIGABRT, &sighandler);
	signal(SIGTERM, &sighandler);
	signal(SIGINT, &sighandler);

	if (interactive)
	{
		string logbuf;
		string l;
		while (!g_exit)
		{
			g_logPost = [](std::string const& a, char const*) { cout << "\r           \r" << a << endl << "Press Enter" << flush; };
			cout << logbuf << "Press Enter" << flush;
			std::getline(cin, l);
			logbuf.clear();
			g_logPost = [&](std::string const& a, char const*) { logbuf += a + "\n"; };

#if ETH_READLINE
			if (l.size())
				add_history(l.c_str());
			if (auto c = readline("> "))
			{
				l = c;
				free(c);
			}
			else
				break;
#else
			string l;
			cout << "> " << flush;
			std::getline(cin, l);
#endif
			istringstream iss(l);
			string cmd;
			iss >> cmd;
			if (cmd == "netstart")
			{
				iss >> netPrefs.listenPort;
				web3.setNetworkPreferences(netPrefs);
				web3.startNetwork();
			}
			else if (cmd == "connect")
			{
				string addr;
				unsigned port;
				iss >> addr >> port;
				web3.connect(addr, (short)port);
			}
			else if (cmd == "netstop")
			{
				web3.stopNetwork();
			}
			else if (c && cmd == "minestart")
			{
				c->startMining();
			}
			else if (c && cmd == "minestop")
			{
				c->stopMining();
			}
			else if (c && cmd == "mineforce")
			{
				string enable;
				iss >> enable;
				c->setForceMining(isTrue(enable));
			}
			else if (cmd == "verbosity")
			{
				if (iss.peek() != -1)
					iss >> g_logVerbosity;
				cout << "Verbosity: " << g_logVerbosity << endl;
			}
#if ETH_JSONRPC
			else if (cmd == "jsonport")
			{
				if (iss.peek() != -1)
					iss >> jsonrpc;
				cout << "JSONRPC Port: " << jsonrpc << endl;
			}
			else if (cmd == "jsonstart")
			{
				if (jsonrpc < 0)
					jsonrpc = 8080;
				jsonrpcConnector = unique_ptr<jsonrpc::AbstractServerConnector>(new jsonrpc::HttpServer(jsonrpc));
				jsonrpcServer = shared_ptr<WebThreeStubServer>(new WebThreeStubServer(*jsonrpcConnector.get(), web3, vector<KeyPair>({us})));
				jsonrpcServer->setIdentities({us});
				jsonrpcServer->StartListening();
			}
			else if (cmd == "jsonstop")
			{
				if (jsonrpcServer.get())
					jsonrpcServer->StopListening();
				jsonrpcServer.reset();
			}
#endif
			else if (cmd == "address")
			{
				cout << "Current address:" << endl
					 << toHex(us.address().asArray()) << endl;
			}
			else if (cmd == "secret")
			{
				cout << "Secret Key: " << toHex(us.secret().asArray()) << endl;
			}
			else if (c && cmd == "block")
			{
				cout << "Current block: " <<c->blockChain().details().number << endl;
			}
			else if (cmd == "peers")
			{
				for (auto it: web3.peers())
					cout << it.host << ":" << it.port << ", " << it.clientVersion << ", "
						<< std::chrono::duration_cast<std::chrono::milliseconds>(it.lastPing).count() << "ms"
						<< endl;
			}
			else if (c && cmd == "balance")
			{
				cout << "Current balance: " << formatBalance( c->balanceAt(us.address())) << " = " <<c->balanceAt(us.address()) << " wei" << endl;
			}
			else if (c && cmd == "transact")
			{
				auto const& bc =c->blockChain();
				auto h = bc.currentHash();
				auto blockData = bc.block(h);
				BlockInfo info(blockData);
				if (iss.peek() != -1)
				{
					string hexAddr;
					u256 amount;
					u256 gasPrice;
					u256 gas;
					string sechex;
					string sdata;

					iss >> hexAddr >> amount >> gasPrice >> gas >> sechex >> sdata;
					
					cnote << "Data:";
					cnote << sdata;
					bytes data = dev::eth::parseData(sdata);
					cnote << "Bytes:";
					string sbd = asString(data);
					bytes bbd = asBytes(sbd);
					stringstream ssbd;
					ssbd << bbd;
					cnote << ssbd.str();
					int ssize = sechex.length();
					int size = hexAddr.length();
					u256 minGas = (u256)Client::txGas(data, 0);
					if (size < 40)
					{
						if (size > 0)
							cwarn << "Invalid address length:" << size;
					}
					else if (gas < minGas)
						cwarn << "Minimum gas amount is" << minGas;
					else if (ssize < 40)
					{
						if (ssize > 0)
							cwarn << "Invalid secret length:" << ssize;
					}
					else
					{
						try
						{
							Secret secret = h256(fromHex(sechex));
							Address dest = h160(fromHex(hexAddr));
							c->transact(secret, amount, dest, data, gas, gasPrice);
						}
						catch (BadHexCharacter& _e)
						{
							cwarn << "invalid hex character, transaction rejected";
							cwarn << boost::diagnostic_information(_e);
						}
						catch (...)
						{
							cwarn << "transaction rejected";
						}
					}
				}
				else
					cwarn << "Require parameters: transact ADDRESS AMOUNT GASPRICE GAS SECRET DATA";
			}
			else if (c && cmd == "listContracts")
			{
				auto acs =c->addresses();
				string ss;
				for (auto const& i: acs)
					if ( c->codeAt(i, 0).size())
					{
						ss = toString(i) + " : " + toString( c->balanceAt(i)) + " [" + toString((unsigned) c->countAt(i)) + "]";
						cout << ss << endl;
					}
			}
			else if (c && cmd == "listAccounts")
			{
				auto acs =c->addresses();
				string ss;
				for (auto const& i: acs)
					if ( c->codeAt(i, 0).empty())
					{
						ss = toString(i) + " : " + toString( c->balanceAt(i)) + " [" + toString((unsigned) c->countAt(i)) + "]";
						cout << ss << endl;
					}
			}
			else if (c && cmd == "send")
			{
				if (iss.peek() != -1)
				{
					string hexAddr;
					u256 amount;
					int size = hexAddr.length();

					iss >> hexAddr >> amount;
					if (size < 40)
					{
						if (size > 0)
							cwarn << "Invalid address length:" << size;
					}
					else 
					{
						auto const& bc =c->blockChain();
						auto h = bc.currentHash();
						auto blockData = bc.block(h);
						BlockInfo info(blockData);
						u256 minGas = (u256)Client::txGas(bytes(), 0);
						try
						{
							Address dest = h160(fromHex(hexAddr, ThrowType::Throw));
							c->transact(us.secret(), amount, dest, bytes(), minGas);
						}
						catch (BadHexCharacter& _e)
						{
							cwarn << "invalid hex character, transaction rejected";
							cwarn << boost::diagnostic_information(_e);
						}
						catch (...)
						{
							cwarn << "transaction rejected";
						}
					}
				} 
				else
					cwarn << "Require parameters: send ADDRESS AMOUNT";
			}
			else if (c && cmd == "contract")
			{
				auto const& bc =c->blockChain();
				auto h = bc.currentHash();
				auto blockData = bc.block(h);
				BlockInfo info(blockData);
				if (iss.peek() != -1)
				{
					u256 endowment;
					u256 gas;
					u256 gasPrice;
					string sinit;
					iss >> endowment >> gasPrice >> gas >> sinit;
					trim_all(sinit);
					int size = sinit.length();
					bytes init;
					cnote << "Init:";
					cnote << sinit;
					cnote << "Code size:" << size;
					if (size < 1)
						cwarn << "No code submitted";
					else
					{
						cnote << "Assembled:";
						stringstream ssc;
						try
						{
							init = fromHex(sinit, ThrowType::Throw);
						}
						catch (BadHexCharacter& _e)
						{
							cwarn << "invalid hex character, code rejected";
							cwarn << boost::diagnostic_information(_e);
							init = bytes();
						}
						catch (...)
						{
							cwarn << "code rejected";
							init = bytes();
						}
						ssc.str(string());
						ssc << disassemble(init);
						cnote << "Init:";
						cnote << ssc.str();
					}
					u256 minGas = (u256)Client::txGas(init, 0);
					if (!init.size())
						cwarn << "Contract creation aborted, no init code.";
					else if (endowment < 0)
						cwarn << "Invalid endowment";
					else if (gas < minGas)
						cwarn << "Minimum gas amount is" << minGas;
					else
						c->transact(us.secret(), endowment, init, gas, gasPrice);
				} 
				else
					cwarn << "Require parameters: contract ENDOWMENT GASPRICE GAS CODEHEX";
			}
			else if (c && cmd == "dumpreceipt")
			{
				unsigned block;
				unsigned index;
				iss >> block >> index;
				dev::eth::TransactionReceipt r = c->blockChain().receipts(c->blockChain().numberHash(block)).receipts[index];
				auto rb = r.rlp();
				cout << "RLP: " << RLP(rb) << endl;
				cout << "Hex: " << toHex(rb) << endl;
				cout << r << endl;
			}
			else if (c && cmd == "dumptrace")
			{
				unsigned block;
				unsigned index;
				string filename;
				string format;
				iss >> block >> index >> filename >> format;
				ofstream f;
				f.open(filename);

				dev::eth::State state =c->state(index + 1,c->blockChain().numberHash(block));
				if (index < state.pending().size())
				{
					Executive e(state, c->blockChain(), 0);
					Transaction t = state.pending()[index];
					state = state.fromPending(index);
					bytes r = t.rlp();
					try
					{
						e.setup(&r);

						OnOpFunc oof;
						if (format == "pretty")
							oof = [&](uint64_t steps, Instruction instr, bigint newMemSize, bigint gasCost, dev::eth::VM* vvm, dev::eth::ExtVMFace const* vextVM)
							{
								dev::eth::VM* vm = vvm;
								dev::eth::ExtVM const* ext = static_cast<ExtVM const*>(vextVM);
								f << endl << "    STACK" << endl;
								for (auto i: vm->stack())
									f << (h256)i << endl;
								f << "    MEMORY" << endl << dev::memDump(vm->memory());
								f << "    STORAGE" << endl;
								for (auto const& i: ext->state().storage(ext->myAddress))
									f << showbase << hex << i.first << ": " << i.second << endl;
								f << dec << ext->depth << " | " << ext->myAddress << " | #" << steps << " | " << hex << setw(4) << setfill('0') << vm->curPC() << " : " << dev::eth::instructionInfo(instr).name << " | " << dec << vm->gas() << " | -" << dec << gasCost << " | " << newMemSize << "x32";
							};
						else if (format == "standard")
							oof = [&](uint64_t, Instruction instr, bigint, bigint, dev::eth::VM* vvm, dev::eth::ExtVMFace const* vextVM)
							{
								dev::eth::VM* vm = vvm;
								dev::eth::ExtVM const* ext = static_cast<ExtVM const*>(vextVM);
								f << ext->myAddress << " " << hex << toHex(dev::toCompactBigEndian(vm->curPC(), 1)) << " " << hex << toHex(dev::toCompactBigEndian((int)(byte)instr, 1)) << " " << hex << toHex(dev::toCompactBigEndian((uint64_t)vm->gas(), 1)) << endl;
							};
						else if (format == "standard+")
							oof = [&](uint64_t, Instruction instr, bigint, bigint, dev::eth::VM* vvm, dev::eth::ExtVMFace const* vextVM)
							{
								dev::eth::VM* vm = (VM*)vvm;
								dev::eth::ExtVM const* ext = static_cast<ExtVM const*>(vextVM);
								if (instr == Instruction::STOP || instr == Instruction::RETURN || instr == Instruction::SUICIDE)
									for (auto const& i: ext->state().storage(ext->myAddress))
										f << toHex(dev::toCompactBigEndian(i.first, 1)) << " " << toHex(dev::toCompactBigEndian(i.second, 1)) << endl;
								f << ext->myAddress << " " << hex << toHex(dev::toCompactBigEndian(vm->curPC(), 1)) << " " << hex << toHex(dev::toCompactBigEndian((int)(byte)instr, 1)) << " " << hex << toHex(dev::toCompactBigEndian((uint64_t)vm->gas(), 1)) << endl;
							};
						e.go(oof);
						e.finalize();
					}
					catch(Exception const& _e)
					{
						// TODO: a bit more information here. this is probably quite worrying as the transaction is already in the blockchain.
						cwarn << diagnostic_information(_e);
					}
				}
			}
			else if (c && cmd == "inspect")
			{
				string rechex;
				iss >> rechex;

				if (rechex.length() != 40)
					cwarn << "Invalid address length";
				else
				{
					auto h = h160(fromHex(rechex));
					stringstream s;

					try
					{
						auto storage =c->storageAt(h, 0);
						for (auto const& i: storage)
							s << "@" << showbase << hex << i.first << "    " << showbase << hex << i.second << endl;
						s << endl << disassemble( c->codeAt(h, 0)) << endl;

						string outFile = getDataDir() + "/" + rechex + ".evm";
						ofstream ofs;
						ofs.open(outFile, ofstream::binary);
						ofs.write(s.str().c_str(), s.str().length());
						ofs.close();

						cnote << "Saved" << rechex << "to" << outFile;
					}
					catch (dev::InvalidTrie)
					{
						cwarn << "Corrupted trie.";
					}
				}
			}
			else if (cmd == "setSecret")
			{
				if (iss.peek() != -1)
				{
					string hexSec;
					iss >> hexSec;
					us = KeyPair(h256(fromHex(hexSec)));
				} 
				else
					cwarn << "Require parameter: setSecret HEXSECRETKEY";
			}
			else if (cmd == "setAddress")
			{
				if (iss.peek() != -1)
				{
					string hexAddr;
					iss >> hexAddr;
					if (hexAddr.length() != 40)
						cwarn << "Invalid address length: " << hexAddr.length();
					else
					{
						try
						{
							coinbase = h160(fromHex(hexAddr, ThrowType::Throw));
						}
						catch (BadHexCharacter& _e)
						{
							cwarn << "invalid hex character, coinbase rejected";
							cwarn << boost::diagnostic_information(_e);
						}
						catch (...)
						{
							cwarn << "coinbase rejected";
						}
					}
				}
				else
					cwarn << "Require parameter: setAddress HEXADDRESS";
			}
			else if (cmd == "exportConfig")
			{
				if (iss.peek() != -1)
				{
					string path;
					iss >> path;
					RLPStream config(2);
					config << us.secret() << coinbase;
					writeFile(path, config.out());
				} 
				else
					cwarn << "Require parameter: exportConfig PATH";
			}
			else if (cmd == "importConfig")
			{
				if (iss.peek() != -1)
				{
					string path;
					iss >> path;
					bytes b = contents(path);
					if (b.size())
					{
						RLP config(b);
						us = KeyPair(config[0].toHash<Secret>());
						coinbase = config[1].toHash<Address>();
					} 
					else
						cwarn << path << "has no content!";
				} 
				else
					cwarn << "Require parameter: importConfig PATH";
			}
			else if (cmd == "help")
				interactiveHelp();
			else if (cmd == "exit")
				break;
			else
				cout << "Unrecognised command. Type 'help' for help in interactive mode." << endl;
		}
#if ETH_JSONRPC
		if (jsonrpcServer.get())
			jsonrpcServer->StopListening();
#endif
	}
	else if (c)
	{
		unsigned n =c->blockChain().details().number;
		if (mining)
			c->startMining();
		while (!g_exit)
		{
			if ( c->isMining() &&c->blockChain().details().number - n == mining)
				c->stopMining();
			this_thread::sleep_for(chrono::milliseconds(100));
		}
	}
	else
		while (!g_exit)
			this_thread::sleep_for(chrono::milliseconds(1000));

	writeFile((dbPath.size() ? dbPath : getDataDir()) + "/network.rlp", web3.saveNetwork());
	return 0;
}
<|MERGE_RESOLUTION|>--- conflicted
+++ resolved
@@ -359,12 +359,9 @@
 		false,
 		mode == NodeMode::Full ? set<string>{"eth", "shh"} : set<string>(),
 		netPrefs,
-<<<<<<< HEAD
-		&nodesState);
-=======
+		&nodesState,
 		miners
 		);
->>>>>>> a5b758e7
 	web3.setIdealPeerCount(peers);
 	eth::Client* c = mode == NodeMode::Full ? web3.ethereum() : nullptr;
 
