#pragma once

#include <vector>

#include "Common.h"
#include "Stack.h"

namespace dev
{
namespace eth
{
namespace jit
{
using namespace evmjit;
using instr_idx = uint64_t;

class LocalStack
{
public:
	explicit LocalStack(Stack& _globalStack);
	LocalStack(LocalStack const&) = delete;
	void operator=(LocalStack const&) = delete;

	/// Pushes value on stack
	void push(llvm::Value* _value);

	/// Pops and returns top value
	llvm::Value* pop();

	/// Duplicates _index'th value on stack
	void dup(size_t _index);

	/// Swaps _index'th value on stack with a value on stack top.
	/// @param _index Index of value to be swaped. Must be > 0.
	void swap(size_t _index);

	ssize_t size() const { return static_cast<ssize_t>(m_local.size()) - static_cast<ssize_t>(m_globalPops); }
	ssize_t minSize() const { return m_minSize; }
	ssize_t maxSize() const { return m_maxSize; }

	/// Finalize local stack: check the requirements and update of the global stack.
	void finalize(llvm::IRBuilder<>& _builder, llvm::BasicBlock& _bb);

private:
	/// Gets _index'th value from top (counting from 0)
	llvm::Value* get(size_t _index);

	/// Sets _index'th value from top (counting from 0)
	void set(size_t _index, llvm::Value* _value);

	/// Items fetched from global stack. First element matches the top of the global stack.
	/// Can contain nulls if some items has been skipped.
	std::vector<llvm::Value*> m_input;

	/// Local stack items that has not been pushed to global stack. First item is just above global stack.
	std::vector<llvm::Value*> m_local;

	Stack& m_global;			///< Reference to global stack.

<<<<<<< HEAD
	size_t m_globalPops = 0; 	///< Number of items poped from global stack. In other words: global - local stack overlap.
	ssize_t m_minSize = 0;		///< Minimum reached local stack size. Can be negative.
	ssize_t m_maxSize = 0; 		///< Maximum reached local stack size.
};
=======
	private:
		BasicBlock& m_bblock;
		int m_maxSize = 0; ///< Max size reached by the stack.
	};
>>>>>>> b6873231

class BasicBlock
{
public:
	explicit BasicBlock(instr_idx _firstInstrIdx, code_iterator _begin, code_iterator _end, llvm::Function* _mainFunc);

	BasicBlock(BasicBlock&&) = default;
	BasicBlock& operator=(BasicBlock&&) = default;

	llvm::BasicBlock* llvm() { return m_llvmBB; }

	instr_idx firstInstrIdx() const { return m_firstInstrIdx; }
	code_iterator begin() const { return m_begin; }
	code_iterator end() const { return m_end; }

private:
	instr_idx const m_firstInstrIdx = 0; 	///< Code index of first instruction in the block
	code_iterator const m_begin = {};			///< Iterator pointing code beginning of the block
	code_iterator const m_end = {};				///< Iterator pointing code end of the block

	llvm::BasicBlock* const m_llvmBB;
};

}
}
}<|MERGE_RESOLUTION|>--- conflicted
+++ resolved
@@ -57,17 +57,10 @@
 
 	Stack& m_global;			///< Reference to global stack.
 
-<<<<<<< HEAD
 	size_t m_globalPops = 0; 	///< Number of items poped from global stack. In other words: global - local stack overlap.
 	ssize_t m_minSize = 0;		///< Minimum reached local stack size. Can be negative.
-	ssize_t m_maxSize = 0; 		///< Maximum reached local stack size.
+	ssize_t m_maxSize = 0;		///< Maximum reached local stack size.
 };
-=======
-	private:
-		BasicBlock& m_bblock;
-		int m_maxSize = 0; ///< Max size reached by the stack.
-	};
->>>>>>> b6873231
 
 class BasicBlock
 {
